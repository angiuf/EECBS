--- conflicted
+++ resolved
@@ -12,11 +12,10 @@
 In addition to the techniques described in [1], we also add rapid random restart technique [2] to the code. 
 The default restart times is 0.  
 
-<<<<<<< HEAD
 Moreover, we also added a SIPP option that uses SIPPS [3] (instead of state-time A*) in the low level of EECBS to plan paths for agents.
 
 The code requires the external library BOOST (https://www.boost.org/). After you installed BOOST and downloaded the source code, go into the directory of the source code and compile it with CMake: 
-=======
+
 ## Usage
 The code requires the external library [boost](https://www.boost.org/).
 If you are using Ubantu, you can install it simply by
@@ -26,7 +25,6 @@
 Another easy way of installing the boost library is to install anaconda/miniconda and then
 ```shell script
 conda install -c anaconda libboost
->>>>>>> 058c0537
 ```
 which works for a variety of [systems](https://anaconda.org/anaconda/libboost)
 (including linux, osx, and win).
